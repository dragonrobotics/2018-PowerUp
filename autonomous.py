"""
Autonomous module.

This module contains classes and functions for autonomous, which is designed as
a finite-state automaton updated per tick in autonomousPeriodic.

Autonomous transitions between these states:

    `init`: The robot closes the claw, fully lowers the lift, and transitions
            onto the `turn` state to angle toward the next waypoint.
    `turn`: The swerve modules (not the entire chassis) angle toward the next
            waypoint, then transitions into the drive state
    `drive`: The robot drives over to the next waypoint, then transitions into
             the turning state or the lifting state if there are no other
             waypoints.
    `lift`: the RD4B lifts to a predetermined height (either the height of the
            scale or switch), then transitions to the target states.
    `target-turn`: Turns the entire chassis towards the target (either the
                   switch or the scale).
    `target-drive`: Drives the robot towards the target. This differs slightly
                    from the normal `drive` state because it uses sensors to
                    be more accurate.
    `drop`: The claw opens.
"""

import math
import wpilib
import numpy as np
from collections import deque


class Autonomous:

    PATHS = {
        """
        Put the waypoints here.

        Each path is represented in this form:
        "name of path": [list of waypoints (tuples of coordinates in inches)]
        The name of the path will correspond to the one set in robot
        preferences.
        """

        "1": [
                # change this
                (-40, -40),
                (-20, 10),
                (20, 0),
                (40, -10),
                (0, 0),
                (40, 40),
                (30, 30)
             ]

        "2": [
                # add waypoints here.
             ]

        "3": [] # etc

    }

    ##################################################################
    ################### Internal Code starts here ####################
    ##################################################################

    turn_angle_tolerance = 2.5  # degrees
    drive_dist_tolerance = 3  # inches
    lift_height_tolerance = 2  # inches

    drive_speed = 100  # talon native units / 100ms

    init_lift_height = 6  # inches above ground for initialization

    def __init__(self, robot):
        """
        Initialize autonomous.

        This constructor mainly initializes the software.
        The correct path is chosen from SmartDashboard and initialized into
        numpy-based waypoints.  The current position is set.  Then, the state
        is set to 'init' and physical initializations are done there.

        Parameters:
            robot: the robot instance.
        """

        # basic initalization.
        self.robot = robot
        self.target = None
        self.target_height = 36  # inches -- set this according to target
        self.final_drive_dist = 6  # inches
        self.__module_angle_err_window = []
        self.robot.drivetrain.rezero_distance()

        # get preferences and the field string from the Game Data API.
        ds = wpilib.DriverStation.getInstance()
        field_string = ds.getGameSpecificMessage()
        prefs = wpilib.Preferences.getInstance()

        if field_string == "":  # this only happens during tests
            field_string = 'LLL'

        # Get the corresponding path of the given field string from preferences.
        path = self.PATHS[prefs.getString(field_string)]
        self.waypoints = [np.asarray(point) for point in path]

        # set current position. TODO: implement.
        self.current_pos = np.array([0, 0])

        # active waypoint: the waypoint we are currently headed towards.
        self.active_waypoint_idx = 0

<<<<<<< HEAD
        self.state = 'turn'
        self.__angle_err_window = deque([], 30)
=======
        # move to the `init` state.
        self.state = 'init'
>>>>>>> 5d8a4754

    def state_init(self):
        """
        Perform robot-oriented initializations.

        Close the claw and set the lift to its lowest position, then transition
        into the turning state.
        """

        self.robot.claw.close()  # put claw into 'closing' state
        self.robot.lift.set_height(self.init_lift_height)

        # if everything is set correctly, transition to the turning state.
        if (
            self.robot.claw.state == 'closed'
            and abs(self.robot.lift.get_height() - self.init_lift_height)
            <= self.lift_height_tolerance
        ):
            self.state = 'turn'

    def state_turn(self):
<<<<<<< HEAD
=======
        """
        Turn the swerve modules to their desired angle.
        Then transition into the `drive` state.
        """

        # stop the drivetrain. Otherwise the robot will do weird curves.
        self.robot.drivetrain.set_all_module_speeds(0, direct=True)

        # get the active waypoint, and from there calculate the displacement
        # vector relative to the robot's position.
>>>>>>> 5d8a4754
        active_waypoint = self.waypoints[self.active_waypoint_idx]
        disp_vec = self.current_pos - active_waypoint

        # trigonometry to find the angle, then set the module angles.
        tgt_angle = np.arctan2(disp_vec[1], disp_vec[0])
        self.robot.drivetrain.set_all_module_angles(tgt_angle)
        self.robot.drivetrain.set_all_module_speeds(0, direct=True)

<<<<<<< HEAD
        cur_error = np.array(
            self.robot.drivetrain.get_closed_loop_error(),
            dtype=np.float64
        )

        cur_error *= 180 / 512

        max_err = np.amax(np.abs(cur_error))
        self.__angle_err_window.append(max_err)
        avg_max_err = np.mean(self.__angle_err_window)

        if (
            len(self.__angle_err_window) >= self.__angle_err_window.maxlen / 2
            and avg_max_err < self.turn_angle_tolerance
        ):
=======
        # All this stuff below is for checking if the swerve wheels have reached
        # the desired angle.
        cur_error = np.array(self.robot.drivetrain.get_closed_loop_error(), dtype=np.float64)

        # convert from native units to degrees.
        cur_error *= 180 / 512

        # get the maximum error of all of the modules, and then append it to
        # a sliding window average.
        max_err = np.amax(np.abs(cur_error))
        self.__module_angle_err_window.append(max_err)

        # sliding window logic so that its a sliding window and not a growing
        # window.  Then taking the average.
        if len(self.__module_angle_err_window) > 50:
            self.__module_angle_err_window = self.__module_angle_err_window[-50:]
        avg_max_err = np.mean(self.__module_angle_err_window)

        # if the average is less than the tolerance (but enough values are in
        # the window so that it is actually a good average), transition to the
        # drive state.
        if len(self.__module_angle_err_window) >= 30 and avg_max_err < self.turn_angle_tolerance:
>>>>>>> 5d8a4754
            self.robot.drivetrain.rezero_distance()
            self.state = 'drive'

    def state_drive(self):
        """
        Drive toward a waypoint.
        Calculate the distance, then move the modules that distance.
        """

        # get active waypoint and calculate displacement vector.
        active_waypoint = self.waypoints[self.active_waypoint_idx]
        disp_vec = self.current_pos - active_waypoint

        # calculate distance with pythagorean theorem
        dist = np.sqrt(np.sum(disp_vec**2))

        self.robot.drivetrain.set_all_module_angles(tgt_angle)
        tgt_angle = np.arctan2(disp_vec[1], disp_vec[0])

        # get the average distance the robot has gone so far
        avg_dist = np.mean(self.robot.drivetrain.get_module_distances())
        self.robot.drivetrain.set_all_module_speeds(self.drive_speed, True)

        # is the distance traveled somewhere close to the distance needed to
        # travel?
        if abs(avg_dist - dist) <= self.drive_dist_tolerance:

            # do we have waypoints left to drive to?
            self.active_waypoint_idx += 1
<<<<<<< HEAD
=======

            # update the new current position as the active waypoint.
>>>>>>> 5d8a4754
            self.current_pos = active_waypoint

            # do we still have waypoints left to go?
            if self.active_waypoint_idx < len(self.waypoints):
<<<<<<< HEAD
                self.__angle_err_window.clear()
=======

                # if so, reinitialize some variables and go back to the turn
                # state.
                self.__module_angle_err_window = []
>>>>>>> 5d8a4754
                self.robot.drivetrain.rezero_distance()
                self.state = 'turn'
            else:
                self.state = 'lift'

    def state_lift(self):
        """
        Lift the RD4B to the height needed.
        Then transition to the target states for final adjustments.
        """

        # stop the drivetrain.
        self.robot.drivetrain.set_all_module_speeds(0, True)

        # set the height of the RD4B.
        self.robot.lift.set_height(self.target_height)

        # is the height there yet? if so, transition.
        if (
            abs(self.robot.lift.get_height() - self.target_height)
            <= self.lift_height_tolerance
        ):
            self.state = 'target-turn'

    def state_target_turn(self):
        """
        Complete a targeted, measured turn towards the target, turning the
        entire chassis this time instead of just each module.
        """

        # the usual displacement stuff.
        disp_vec = self.current_pos - self.target
        tgt_angle = np.arctan2(disp_vec[1], disp_vec[0])

        # we are actually going to turn the whole chassis this time, using the
        # navx to ensure we are doing things correctly.
        self.robot.drivetrain.turn_to_angle(self.robot.navx, tgt_angle)

        hdg = self.navx.getFusedHeading()
        prefs = wpilib.Preferences.getInstance()

        if prefs.getBoolean('Reverse Heading Direction', False):
            hdg *= -1

        # if we are at the proper angle now, move to the target-drive state.
        if abs(hdg - math.degrees(tgt_angle)) <= self.turn_angle_tolerance:
            self.robot.drivetrain.set_all_module_speeds(0, True)
            self.state = 'target-drive'

    def state_target_drive(self):
        """
        Drive a measured distance towards the target.
        This should position the claw, with the cube, right over the switch or
        scale.
        """

        avg_dist = np.mean(self.robot.drivetrain.get_module_distances())

        self.robot.drivetrain.set_all_module_angles(0)
        self.robot.drivetrain.set_all_module_speeds(self.drive_speed, True)

        if abs(avg_dist - self.final_drive_dist) <= self.drive_dist_tolerance:
            self.state = 'drop'

    def state_drop(self):
        """
        Open the claw and drop the cube.
        """
        self.robot.drivetrain.set_all_module_speeds(0, True)
        self.robot.claw.open()

    """
    Maps state names to functions.
    """
    state_table = {
        'init': state_init,
        'turn': state_turn,
        'drive': state_drive,
        'lift': state_lift,
        'target-turn': state_target_turn,
        'target-drive': state_target_drive,
        'drop': state_drop
    }

    def periodic(self):
        """
        Updates and progresses the autonomous state machine.
        """
        # TODO: Only run autonomous if in Drive or Turn states;
        # this is for testing purposes only.
        if self.state == "drive" or self.state == "turn":
            # Call function corresponding to current state.
            self.state_table[self.state](self)
        else:
            self.robot.drivetrain.set_all_module_speeds(0, direct=True)

    def update_smart_dashboard(self):
        wpilib.SmartDashboard.putString(
            'autonomous state',
            self.state
        )<|MERGE_RESOLUTION|>--- conflicted
+++ resolved
@@ -30,16 +30,8 @@
 
 
 class Autonomous:
-
     PATHS = {
-        """
-        Put the waypoints here.
-
-        Each path is represented in this form:
-        "name of path": [list of waypoints (tuples of coordinates in inches)]
-        The name of the path will correspond to the one set in robot
-        preferences.
-        """
+        "default": [],
 
         "1": [
                 # change this
@@ -50,18 +42,17 @@
                 (0, 0),
                 (40, 40),
                 (30, 30)
-             ]
+             ],
 
         "2": [
                 # add waypoints here.
-             ]
-
-        "3": [] # etc
-
+             ],
+
+        "3": []  # etc
     }
 
     ##################################################################
-    ################### Internal Code starts here ####################
+    # Internal code starts here.
     ##################################################################
 
     turn_angle_tolerance = 2.5  # degrees
@@ -72,7 +63,7 @@
 
     init_lift_height = 6  # inches above ground for initialization
 
-    def __init__(self, robot):
+    def __init__(self, robot, robot_position):
         """
         Initialize autonomous.
 
@@ -90,7 +81,6 @@
         self.target = None
         self.target_height = 36  # inches -- set this according to target
         self.final_drive_dist = 6  # inches
-        self.__module_angle_err_window = []
         self.robot.drivetrain.rezero_distance()
 
         # get preferences and the field string from the Game Data API.
@@ -101,8 +91,8 @@
         if field_string == "":  # this only happens during tests
             field_string = 'LLL'
 
-        # Get the corresponding path of the given field string from preferences.
-        path = self.PATHS[prefs.getString(field_string)]
+        # Get the corresponding path of the given field string from preferences
+        path = self.PATHS[prefs.getString(field_string, backup='default')]
         self.waypoints = [np.asarray(point) for point in path]
 
         # set current position. TODO: implement.
@@ -111,13 +101,8 @@
         # active waypoint: the waypoint we are currently headed towards.
         self.active_waypoint_idx = 0
 
-<<<<<<< HEAD
-        self.state = 'turn'
-        self.__angle_err_window = deque([], 30)
-=======
-        # move to the `init` state.
         self.state = 'init'
->>>>>>> 5d8a4754
+        self.__module_angle_err_window = deque([], 30)
 
     def state_init(self):
         """
@@ -139,8 +124,6 @@
             self.state = 'turn'
 
     def state_turn(self):
-<<<<<<< HEAD
-=======
         """
         Turn the swerve modules to their desired angle.
         Then transition into the `drive` state.
@@ -151,7 +134,6 @@
 
         # get the active waypoint, and from there calculate the displacement
         # vector relative to the robot's position.
->>>>>>> 5d8a4754
         active_waypoint = self.waypoints[self.active_waypoint_idx]
         disp_vec = self.current_pos - active_waypoint
 
@@ -160,7 +142,6 @@
         self.robot.drivetrain.set_all_module_angles(tgt_angle)
         self.robot.drivetrain.set_all_module_speeds(0, direct=True)
 
-<<<<<<< HEAD
         cur_error = np.array(
             self.robot.drivetrain.get_closed_loop_error(),
             dtype=np.float64
@@ -169,37 +150,13 @@
         cur_error *= 180 / 512
 
         max_err = np.amax(np.abs(cur_error))
-        self.__angle_err_window.append(max_err)
-        avg_max_err = np.mean(self.__angle_err_window)
+        self.__module_angle_err_window.append(max_err)
+        avg_max_err = np.mean(self.__module_angle_err_window)
 
         if (
-            len(self.__angle_err_window) >= self.__angle_err_window.maxlen / 2
+            len(self.__module_angle_err_window) >= self.__angle_err_window.maxlen / 2  # noqa: E501
             and avg_max_err < self.turn_angle_tolerance
         ):
-=======
-        # All this stuff below is for checking if the swerve wheels have reached
-        # the desired angle.
-        cur_error = np.array(self.robot.drivetrain.get_closed_loop_error(), dtype=np.float64)
-
-        # convert from native units to degrees.
-        cur_error *= 180 / 512
-
-        # get the maximum error of all of the modules, and then append it to
-        # a sliding window average.
-        max_err = np.amax(np.abs(cur_error))
-        self.__module_angle_err_window.append(max_err)
-
-        # sliding window logic so that its a sliding window and not a growing
-        # window.  Then taking the average.
-        if len(self.__module_angle_err_window) > 50:
-            self.__module_angle_err_window = self.__module_angle_err_window[-50:]
-        avg_max_err = np.mean(self.__module_angle_err_window)
-
-        # if the average is less than the tolerance (but enough values are in
-        # the window so that it is actually a good average), transition to the
-        # drive state.
-        if len(self.__module_angle_err_window) >= 30 and avg_max_err < self.turn_angle_tolerance:
->>>>>>> 5d8a4754
             self.robot.drivetrain.rezero_distance()
             self.state = 'drive'
 
@@ -216,8 +173,8 @@
         # calculate distance with pythagorean theorem
         dist = np.sqrt(np.sum(disp_vec**2))
 
+        tgt_angle = np.arctan2(disp_vec[1], disp_vec[0])
         self.robot.drivetrain.set_all_module_angles(tgt_angle)
-        tgt_angle = np.arctan2(disp_vec[1], disp_vec[0])
 
         # get the average distance the robot has gone so far
         avg_dist = np.mean(self.robot.drivetrain.get_module_distances())
@@ -229,23 +186,13 @@
 
             # do we have waypoints left to drive to?
             self.active_waypoint_idx += 1
-<<<<<<< HEAD
-=======
 
             # update the new current position as the active waypoint.
->>>>>>> 5d8a4754
             self.current_pos = active_waypoint
 
             # do we still have waypoints left to go?
             if self.active_waypoint_idx < len(self.waypoints):
-<<<<<<< HEAD
-                self.__angle_err_window.clear()
-=======
-
-                # if so, reinitialize some variables and go back to the turn
-                # state.
-                self.__module_angle_err_window = []
->>>>>>> 5d8a4754
+                self.__module_angle_err_window.clear()
                 self.robot.drivetrain.rezero_distance()
                 self.state = 'turn'
             else:
